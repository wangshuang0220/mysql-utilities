#
# Copyright (c) 2010, 2014, Oracle and/or its affiliates. All rights reserved.
#
# This program is free software; you can redistribute it and/or modify
# it under the terms of the GNU General Public License as published by
# the Free Software Foundation; version 2 of the License.
#
# This program is distributed in the hope that it will be useful,
# but WITHOUT ANY WARRANTY; without even the implied warranty of
# MERCHANTABILITY or FITNESS FOR A PARTICULAR PURPOSE.  See the
# GNU General Public License for more details.
#
# You should have received a copy of the GNU General Public License
# along with this program; if not, write to the Free Software
# Foundation, Inc., 51 Franklin St, Fifth Floor, Boston, MA 02110-1301 USA
#

"""mysql.utilities"""

# Major, Minor, Patch, Status
<<<<<<< HEAD
VERSION = (1, 5, 1, 'RC', 0)
=======
VERSION = (1, 4, 4, 'GA', 0)
>>>>>>> 0db1db4f
# Future versions will have to include only the X, Y (no Z).
WORKBENCH_VERSION = (6, 1, 4)

VERSION_STRING = "%s.%s.%s" % VERSION[0:3]
RELEASE_STRING = (
    VERSION_STRING +
    " (part of MySQL Workbench Distribution %s.%s.%s)" % WORKBENCH_VERSION)

COPYRIGHT = "2010, 2014 Oracle and/or its affiliates. All rights reserved."

COPYRIGHT_FULL = "Copyright (c) " + COPYRIGHT + """
This is a release of dual licensed MySQL Utilities. For the avoidance of
doubt, this particular copy of the software is released
under the version 2 of the GNU General Public License.
MySQL Utilities is brought to you by Oracle.
"""

LICENSE = "GPLv2"

VERSION_FRM = ("MySQL Utilities {program} version {RELEASE_STRING} \n"
               "License type: {LICENSE}".format(program="{program}",
                                                RELEASE_STRING=RELEASE_STRING,
                                                LICENSE=LICENSE))

LICENSE_FRM = (VERSION_FRM + "\n" + COPYRIGHT_FULL)
PYTHON_MIN_VERSION = (2, 6, 0)
PYTHON_MAX_VERSION = (3, 0, 0)
CONNECTOR_MIN_VERSION = (1, 2, 1)

# This dictionary has to be updated whenever a utility is added.
# the format to use is:
# '<utility_name>': (<PYTHON_MIN_VERSION>, <PYTHON_MAX_VERSION>)
AVAILABLE_UTILITIES = {
    'mysqlauditadmin': (),
    'mysqlauditgrep': (),
    'mysqldbcompare': (),
    'mysqldbcopy': (),
    'mysqldbexport': (),
    'mysqldbimport': (),
    'mysqldiff': (),
    'mysqldiskusage': (),
    'mysqlfailover': (),
    'mysqlfrm': (),
    'mysqlindexcheck': (),
    'mysqlmetagrep': (),
    'mysqlprocgrep': (),
    'mysqlreplicate': (),
    'mysqlrpladmin': (),
    'mysqlrplcheck': (),
    'mysqlrplms': (),
    'mysqlrplshow': (),
    'mysqlrplsync': (),
    'mysqlserverclone': (),
    'mysqlserverinfo': (),
    'mysqluc': (),
    'mysqluserclone': (),
}<|MERGE_RESOLUTION|>--- conflicted
+++ resolved
@@ -18,11 +18,7 @@
 """mysql.utilities"""
 
 # Major, Minor, Patch, Status
-<<<<<<< HEAD
 VERSION = (1, 5, 1, 'RC', 0)
-=======
-VERSION = (1, 4, 4, 'GA', 0)
->>>>>>> 0db1db4f
 # Future versions will have to include only the X, Y (no Z).
 WORKBENCH_VERSION = (6, 1, 4)
 
