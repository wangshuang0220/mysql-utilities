#
# Copyright (c) 2010, 2013, Oracle and/or its affiliates. All rights reserved.
#
# This program is free software; you can redistribute it and/or modify
# it under the terms of the GNU General Public License as published by
# the Free Software Foundation; version 2 of the License.
#
# This program is distributed in the hope that it will be useful,
# but WITHOUT ANY WARRANTY; without even the implied warranty of
# MERCHANTABILITY or FITNESS FOR A PARTICULAR PURPOSE.  See the
# GNU General Public License for more details.
#
# You should have received a copy of the GNU General Public License
# along with this program; if not, write to the Free Software
# Foundation, Inc., 51 Franklin St, Fifth Floor, Boston, MA 02110-1301 USA
#

"""mysql.utilities"""

# Major, Minor, Patch, Status
<<<<<<< HEAD
VERSION = (1, 4, 2, 'b', 0)
=======
VERSION = (1, 3, 7, 'GA', 0)
>>>>>>> 513f5eb5
# Future versions will have to include only the X, Y (no Z).
WORKBENCH_VERSION = (6, 0, 0)

VERSION_STRING = "%s.%s.%s" % VERSION[0:3]
RELEASE_STRING = (
    VERSION_STRING +
    " (part of MySQL Workbench Distribution %s.%s.%s)" % WORKBENCH_VERSION)

COPYRIGHT = "2010, 2013 Oracle and/or its affiliates. All rights reserved."

COPYRIGHT_FULL = "Copyright (c) " + COPYRIGHT + """
This is a release of dual licensed MySQL Utilities. For the avoidance of
doubt, this particular copy of the software is released
under the version 2 of the GNU General Public License.
MySQL Utilities is brought to you by Oracle.
"""

LICENSE = "GPLv2"

VERSION_FRM = ("MySQL Utilities {program} version {RELEASE_STRING} \n"
               "License type: {LICENSE}".format(program="{program}",
                                                RELEASE_STRING=RELEASE_STRING,
                                                LICENSE=LICENSE))

LICENSE_FRM = (VERSION_FRM + "\n" + COPYRIGHT_FULL)
PYTHON_MIN_VERSION = (2, 6, 0)
PYTHON_MAX_VERSION = (3, 0, 0)

# This dictionary has to be updated whenever a utility is added.
# the format to use is:
# '<utility_name>': (<PYTHON_MIN_VERSION>, <PYTHON_MAX_VERSION>)
AVAILABLE_UTILITIES = {
    'mysqlauditadmin': (),
    'mysqlauditgrep': (),
    'mysqldbcompare': (),
    'mysqldbcopy': (),
    'mysqldbexport': (),
    'mysqldbimport': (),
    'mysqldiff': (),
    'mysqldiskusage': (),
    'mysqlfailover': (),
    'mysqlfrm': (),
    'mysqlindexcheck': (),
    'mysqlmetagrep': (),
    'mysqlprocgrep': (),
    'mysqlreplicate': (),
    'mysqlrpladmin': (),
    'mysqlrplcheck': (),
    'mysqlrplshow': (),
    'mysqlserverclone': (),
    'mysqlserverinfo': (),
    'mysqluc': (),
    'mysqluserclone': (),
}<|MERGE_RESOLUTION|>--- conflicted
+++ resolved
@@ -18,11 +18,8 @@
 """mysql.utilities"""
 
 # Major, Minor, Patch, Status
-<<<<<<< HEAD
-VERSION = (1, 4, 2, 'b', 0)
-=======
+VERSION = (1, 4, 2, 'GA', 0)
 VERSION = (1, 3, 7, 'GA', 0)
->>>>>>> 513f5eb5
 # Future versions will have to include only the X, Y (no Z).
 WORKBENCH_VERSION = (6, 0, 0)
 
