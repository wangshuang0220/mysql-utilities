#
# Copyright (c) 2010, 2014, Oracle and/or its affiliates. All rights reserved.
#
# This program is free software; you can redistribute it and/or modify
# it under the terms of the GNU General Public License as published by
# the Free Software Foundation; version 2 of the License.
#
# This program is distributed in the hope that it will be useful,
# but WITHOUT ANY WARRANTY; without even the implied warranty of
# MERCHANTABILITY or FITNESS FOR A PARTICULAR PURPOSE.  See the
# GNU General Public License for more details.
#
# You should have received a copy of the GNU General Public License
# along with this program; if not, write to the Free Software
# Foundation, Inc., 51 Franklin St, Fifth Floor, Boston, MA 02110-1301 USA
#

"""mysql.utilities"""

# Major, Minor, Patch, Status
<<<<<<< HEAD
VERSION = (1, 6, 0, 'alpha', 0)
=======
VERSION = (1, 5, 3, 'GA', 0)
>>>>>>> 91018bd6
# Future versions will have to include only the X, Y (no Z).

VERSION_STRING = "%s.%s.%s" % VERSION[0:3]

COPYRIGHT = "2010, 2014 Oracle and/or its affiliates. All rights reserved."

COPYRIGHT_FULL = "Copyright (c) " + COPYRIGHT + """
This is a release of dual licensed MySQL Utilities. For the avoidance of
doubt, this particular copy of the software is released
under the version 2 of the GNU General Public License.
MySQL Utilities is brought to you by Oracle.
"""

LICENSE = "GPLv2"

VERSION_FRM = ("MySQL Utilities {program} version {VERSION_STRING} \n"
               "License type: {LICENSE}".format(program="{program}",
                                                VERSION_STRING=VERSION_STRING,
                                                LICENSE=LICENSE))

LICENSE_FRM = (VERSION_FRM + "\n" + COPYRIGHT_FULL)
PYTHON_MIN_VERSION = (2, 6, 0)
PYTHON_MAX_VERSION = (3, 0, 0)
CONNECTOR_MIN_VERSION = (1, 2, 1)

# This dictionary has to be updated whenever a utility is added.
# the format to use is:
# '<utility_name>': (<PYTHON_MIN_VERSION>, <PYTHON_MAX_VERSION>)
AVAILABLE_UTILITIES = {
    'mysqlauditadmin': (),
    'mysqlauditgrep': (),
    'mysqlbinlogmove': (),
    'mysqldbcompare': (),
    'mysqldbcopy': (),
    'mysqldbexport': (),
    'mysqldbimport': (),
    'mysqldiff': (),
    'mysqldiskusage': (),
    'mysqlfailover': (),
    'mysqlfrm': (),
    'mysqlgrants': (),
    'mysqlindexcheck': (),
    'mysqlmetagrep': (),
    'mysqlprocgrep': (),
    'mysqlreplicate': (),
    'mysqlrpladmin': (),
    'mysqlrplcheck': (),
    'mysqlrplms': (),
    'mysqlrplshow': (),
    'mysqlrplsync': (),
    'mysqlserverclone': (),
    'mysqlserverinfo': (),
    'mysqluc': (),
    'mysqluserclone': (),
}<|MERGE_RESOLUTION|>--- conflicted
+++ resolved
@@ -18,11 +18,7 @@
 """mysql.utilities"""
 
 # Major, Minor, Patch, Status
-<<<<<<< HEAD
-VERSION = (1, 6, 0, 'alpha', 0)
-=======
-VERSION = (1, 5, 3, 'GA', 0)
->>>>>>> 91018bd6
+VERSION = (1, 6, 1, 'RC', 0)
 # Future versions will have to include only the X, Y (no Z).
 
 VERSION_STRING = "%s.%s.%s" % VERSION[0:3]
