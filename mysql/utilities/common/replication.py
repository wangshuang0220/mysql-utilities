--- conflicted
+++ resolved
@@ -1502,17 +1502,14 @@
         return self.exec_query("RESET SLAVE", options)
 
 
-<<<<<<< HEAD
-=======
     def reset_all(self, options={}):
         """Reset all information on this slave.
-        
+
         options[in]    query options
         """
         return self.exec_query("RESET SLAVE ALL", options)
 
 
->>>>>>> 75a09fc7
     def num_gtid_behind(self, master_gtids):
         """Get the number of transactions the slave is behind the master.
 
@@ -1666,7 +1663,7 @@
         res = res[0]
         m_host, m_port = self.get_master_host_port()
         # Suppose the state is True for "Waiting for master to send event"
-        # so we can ignore it if verify_state is not given as True.  
+        # so we can ignore it if verify_state is not given as True.
         state = True
         if verify_state:
             state = self.get_state() == "Waiting for master to send event"
