#
# Copyright (c) 2010, Oracle and/or its affiliates. All rights reserved.
#
# This program is free software; you can redistribute it and/or modify
# it under the terms of the GNU General Public License as published by
# the Free Software Foundation; version 2 of the License.
#
# This program is distributed in the hope that it will be useful,
# but WITHOUT ANY WARRANTY; without even the implied warranty of
# MERCHANTABILITY or FITNESS FOR A PARTICULAR PURPOSE.  See the
# GNU General Public License for more details.
#
# You should have received a copy of the GNU General Public License
# along with this program; if not, write to the Free Software
# Foundation, Inc., 51 Franklin St, Fifth Floor, Boston, MA 02110-1301 USA
#

"""
This module contains the following methods design to support common option
parsing among the multiple utlities.

Methods:
  setup_common_options()     Setup standard options for utilities
  parse_connection()         Parse connection parameters
"""

import optparse
import re

from .. import VERSION_FRM
from mysql.utilities.exception import MySQLUtilError

_PERMITTED_FORMATS = ["GRID", "TAB", "CSV", "VERTICAL"]
_PERMITTED_DIFFS = ["unified", "context", "differ"]

def setup_common_options(program_name, desc_str, usage_str, append=False):
    """Setup option parser and options common to all MySQL Utilities.

    This method creates an option parser and adds options for user
    login and connection options to a MySQL database system including
    user, password, host, socket, and port.

    program_name[in]   The program name
    desc_str[in]       The description of the utility
    usage_str[in]      A brief usage example
    append[in]         If True, allow --server to be specified multiple times
                       (default = False)

    Returns parser object
    """

    parser = optparse.OptionParser(
        version=VERSION_FRM.format(program=program_name),
        description=desc_str,
        usage=usage_str,
        add_help_option=False)
    parser.add_option("--help", action="help")

    # Connection information for the first server
    if append:
        parser.add_option("--server", action="append", dest="server",
                          help="connection information for the server in " + \
                          "the form: <user>:<password>@<host>:<port>:<socket>")
    else:
        parser.add_option("--server", action="store", dest="server",
                          type = "string", default="root@localhost:3306",
                          help="connection information for the server in " + \
                          "the form: <user>:<password>@<host>:<port>:<socket>")

    return parser


_SKIP_VALUES = (
    "TABLES","VIEWS","TRIGGERS","PROCEDURES",
    "FUNCTIONS","EVENTS","GRANTS","DATA",
    "CREATE_DB"
)

def add_skip_options(parser):
    """Add the common --skip options for database utilties.

    parser[in]        the parser instance
    """
    parser.add_option("--skip", action="store", dest="skip_objects",
                      default=None, help="specify objects to skip in the "
                      "operation in the form of a comma-separated list (no "
                      "spaces). Valid values = TABLES, VIEWS, TRIGGERS, PROC"
                      "EDURES, FUNCTIONS, EVENTS, GRANTS, DATA, CREATE_DB")


def check_skip_options(skip_list):
    """Check skip options for validity

    skip_list[in]     List of items from parser option.

    Returns new skip list with items converted to upper case.
    """

    from mysql.utilities.exception import MySQLUtilError

    new_skip_list = []
    if skip_list is not None:
        items = skip_list.split(",")
        for object in items:
            if object.upper() in _SKIP_VALUES:
                new_skip_list.append(object.upper())
            else:
                raise MySQLUtilError("The value %s is not a valid value for "
                                     "--skip." % object)
    return new_skip_list


def check_format_option(option, sql=False, initials=False):
    """Check format option for validity.
    
    option[in]        value specified
    sql[in]           if True, add 'SQL' format
                      default=False
    initials[in]      if True, add initial caps for compares
                      default=False
    
    Returns corrected format value
    """
    formats = _PERMITTED_FORMATS
    if sql:
        formats.append('SQL')
    candidates = [ f for f in formats if f.startswith(option.upper()) ]
    if len(candidates) > 1:
        message = ''.join([value, "is ambigous. Alternatives:"] + candidates)
        raise MySQLUtilError(message)
    if len(candidates) == 0:
        raise MySQLUtilError(option + " is not a valid format option.")

    return candidates[0]


def add_verbosity(parser, quiet=True):
    """Add the verbosity and quiet options.

    parser[in]        the parser instance
    quiet[in]         if True, include the --quiet option
                      (default is True)

    """
    parser.add_option("-v", "--verbose", action="count", dest="verbosity",
                      help="Control how much information is displayed. "
                      "e.g., -v = verbose, -vv = more verbose, -vvv = debug")
    if quiet:
        parser.add_option("-q", "--quiet", action="store_true", dest="quiet",
                          help="Turn off all messages for quiet execution.")


def check_verbosity(options):
    """Check to see if both verbosity and quiet are being used.
    """
    # Warn if quiet and verbosity are both specified
    if options.quiet is not None and options.quiet and \
       options.verbosity is not None and options.verbosity > 0:
        print "WARNING: --verbosity is ignored when --quiet is specified."
        options.verbosity = None


<<<<<<< HEAD
_CONN_USERPASS = re.compile(
    r"(\w+)"                     # User name
    r"(?:\:(\w+))?"              # Optional password
    )

_CONN_QUOTEDHOST = re.compile(
    r"((?:^[\'].*[\'])|(?:^[\"].*[\"]))" # quoted host name
    r"(?:\:(\d+))?"              # Optional port number
    r"(?:\:([\/\\w+.\w+.\-]+))?" # Optional path to socket
    )

_CONN_IPv4 = re.compile(
    # we match either: labels sized from 1-63 chars long, first label has alpha character
    # or we match IPv4 addresses
    # it is missing a RE for IPv6
    r"((?:(?:(?:(?!-)(?:[\w\d-])*[A-Za-z](?:[\w\d-])*(?:(?<!-))){1,63})"
     "(?:(?:\.)?(?:(?!-)[\w\d-]{1,63}(?<!-)))*|"
     "(?:[\d]{1,3}(?:\.[\d]{1,3})(?:\.[\d]{1,3})(?:\.[\d]{1,3}))))"  
                                 # Domain name or IP address
    r"(?:\:(\d+))?"              # Optional port number
    r"(?:\:([\/\\w+.\w+.\-]+))?" # Optional path to socket
    )

_CONN_IPv6 = re.compile(
    r"((?!.*::.*::)"             # Only a single whildcard allowed
     "(?:(?!:)|:(?=:))"          # Colon iff it would be part of a wildcard
     "(?:"                       # Repeat 6 times:
     "[0-9a-f]{0,4}"             #   A group of at most four hexadecimal digits
     "(?:(?<=::)|(?<!::):)"      #   Colon unless preceeded by wildcard
     "){6}(?:"                   # Either
     "[0-9a-f]{0,4}"             #   Another group
     "(?:(?<=::)|(?<!::):)"      #   Colon unless preceeded by wildcard
     "[0-9a-f]{0,4}"             #   Last group
     "(?:(?<=::)"                #   Colon iff preceeded by exacly one colon
     "|(?<!:)|(?<=:)(?<!::) :)"  # OR
     "|"                         #   A v4 address with NO leading zeros 
     "(?:25[0-4]|2[0-4]\d|1\d\d|[1-9]?\d)"
     "(?: \.(?:25[0-4]|2[0-4]\d|1\d\d|[1-9]?\d)){3}))"
    r"(?:\:(\d+))?"              # Optional port number
=======
def add_difftype(parser, default="unified"):
    """Add the difftype option.
    
    parser[in]        the parser instance
    default[in]       the default option
                      (default is unified)
    """
    parser.add_option("-d", "--difftype", action="store", dest="difftype",
                      type="choice", default="unified",
                      choices=['unified', 'context', 'differ'],
                      help="display differences in context format either "
                      "unified, context, or differ (default: unified).", )


_CONN_CRE = re.compile(
    r"(\w+)"                    # User name
    r"(?:\:(\w+))?"             # Optional password
    r"@"
    r"([\w+|\d+|.]+)"           # Domain name or IP address
    r"(?:\:(\d+))?"             # Optional port number
>>>>>>> 88ad8456
    r"(?:\:([\/\\w+.\w+.\-]+))?" # Optional path to socket
    )

_BAD_CONN_FORMAT = "Connection '{0}' cannot be parsed as a connection"
_BAD_QUOTED_HOST = "Connection '{0}' has a malformed quoted host"

def parse_connection(connection_values):
    """Parse connection values.

    The function parses a connection specification of the form::

      user[:password]@host[:port[:socket]]

    A dictionary is returned containing the connection parameters. The
    function is designed so that it shall be possible to use it with a
    ``connect`` call in the following manner::

      options = parse_connection(spec)
      conn = mysql.connector.connect(**options)

    conn_values[in]     Connection values in the form:
                        user:password@host:port:socket
                        
    Notes:
    
    This method validates IPv4 addresses and standard IPv6 addresses.
    
    This method accepts quoted host portion strings. If the host is marked
    with quotes, the code extracts this without validation and assigns it to
    the host variable in the returned tuple. This allows users to specify host
    names and IP addresses that are outside of the supported validation.

    Returns dictionary (user, passwd, host, port, socket)
            or None if parsing error
    """
    import os
    from mysql.utilities.exception import FormatError
    
    def _match(pattern, search_str):
        grp = pattern.match(search_str)
        if not grp:
            raise FormatError(_BAD_CONN_FORMAT.format(connection_values))
        return grp.groups()

    # Split on the '@'
    try:
        userpass, hostportsock = connection_values.split('@')
    except:
        raise FormatError(_BAD_CONN_FORMAT.format(connection_values))

    # Get user, password    
    user, passwd = _match(_CONN_USERPASS, userpass)

    if hostportsock[0] in ['"', "'"]:
        # need to strip the quotes
        host, port, socket = _match(_CONN_QUOTEDHOST, hostportsock)
        if host[0] == '"':
            host = host.strip('"')
        if host[0] == "'":
            host = host.strip("'")
    elif len(hostportsock.split(":")) <= 3:  # if fewer colons, must be IPv4
        host, port, socket = _match(_CONN_IPv4, hostportsock)
    else:
        host, port, socket = _match(_CONN_IPv6, hostportsock)

    connection = {
        "user"   : user,
        "host"   : host,
        "port"   : int(port) if port else 3306,
        "passwd" : passwd if passwd else ''
    }

    # Handle optional parameters. They are only stored in the dict if
    # they were provided in the specifier.
    if socket is not None and os.name == "posix":
        connection['unix_socket'] = socket

    return connection

def test_suite():
    import tests.test_options
    return tests.test_options.test_suite()<|MERGE_RESOLUTION|>--- conflicted
+++ resolved
@@ -160,7 +160,20 @@
         options.verbosity = None
 
 
-<<<<<<< HEAD
+def add_difftype(parser, default="unified"):
+    """Add the difftype option.
+    
+    parser[in]        the parser instance
+    default[in]       the default option
+                      (default is unified)
+    """
+    parser.add_option("-d", "--difftype", action="store", dest="difftype",
+                      type="choice", default="unified",
+                      choices=['unified', 'context', 'differ'],
+                      help="display differences in context format either "
+                      "unified, context, or differ (default: unified).", )
+
+
 _CONN_USERPASS = re.compile(
     r"(\w+)"                     # User name
     r"(?:\:(\w+))?"              # Optional password
@@ -200,28 +213,6 @@
      "(?:25[0-4]|2[0-4]\d|1\d\d|[1-9]?\d)"
      "(?: \.(?:25[0-4]|2[0-4]\d|1\d\d|[1-9]?\d)){3}))"
     r"(?:\:(\d+))?"              # Optional port number
-=======
-def add_difftype(parser, default="unified"):
-    """Add the difftype option.
-    
-    parser[in]        the parser instance
-    default[in]       the default option
-                      (default is unified)
-    """
-    parser.add_option("-d", "--difftype", action="store", dest="difftype",
-                      type="choice", default="unified",
-                      choices=['unified', 'context', 'differ'],
-                      help="display differences in context format either "
-                      "unified, context, or differ (default: unified).", )
-
-
-_CONN_CRE = re.compile(
-    r"(\w+)"                    # User name
-    r"(?:\:(\w+))?"             # Optional password
-    r"@"
-    r"([\w+|\d+|.]+)"           # Domain name or IP address
-    r"(?:\:(\d+))?"             # Optional port number
->>>>>>> 88ad8456
     r"(?:\:([\/\\w+.\w+.\-]+))?" # Optional path to socket
     )
 
