--- conflicted
+++ resolved
@@ -33,15 +33,9 @@
 from mysql.utilities.common.database import Database
 from mysql.utilities.common.my_print_defaults import MyDefaultsReader
 from mysql.utilities.common.my_print_defaults import my_login_config_path
-<<<<<<< HEAD
-from mysql.utilities.common.server import Server
-from mysql.utilities.common.server import stop_running_server
-from mysql.utilities.common.tools import get_tool_path
-=======
+from mysql.utilities.common.server import stop_running_server, Server
 from mysql.utilities.common.tools import get_tool_path, delete_directory
-from mysql.utilities.common.server import Server
 from mysql.utilities.command.serverclone import clone_server
->>>>>>> 05ceab8d
 
 from mysql.utilities.exception import MUTLibError
 from mysql.utilities.exception import UtilDBError
@@ -295,79 +289,7 @@
         if server is None:
             return True
 
-<<<<<<< HEAD
         return stop_running_server(server, wait, drop)
-=======
-        # Build the shutdown command
-        res = server.show_server_variable("basedir")
-        mysqladmin_client = "mysqladmin"
-        if not os.name == "posix":
-            mysqladmin_client = "mysqladmin.exe"
-        mysqladmin_path= os.path.normpath(os.path.join(res[0][1], "bin",
-                                                   mysqladmin_client))
-        if not os.path.exists(mysqladmin_path):
-            mysqladmin_path= os.path.normpath(os.path.join(res[0][1], "client",
-                                                       mysqladmin_client))
-        if not os.path.exists(mysqladmin_path) and not os.name == 'posix':
-            mysqladmin_path= os.path.normpath(os.path.join(res[0][1],
-                                                       "client/debug",
-                                                       mysqladmin_client))
-        if not os.path.exists(mysqladmin_path) and not os.name == 'posix':
-            mysqladmin_path= os.path.normpath(os.path.join(res[0][1],
-                                                       "client/release",
-                                                       mysqladmin_client))
-
-        conn = self.get_connection_parameters(server, aslist=True)
-        hostidx = [
-            i for i, needle in enumerate(conn) if needle.startswith('--host')
-            ][0]
-
-        conn[hostidx] = conn[hostidx].replace("[::1]", "localhost")
-        conn[hostidx] = conn[hostidx].replace("::1", "localhost")
-
-        cmd = [mysqladmin_path, '--no-defaults']
-        cmd.extend(conn)
-        cmd.append("shutdown")
-
-        res = server.show_server_variable("datadir")
-        datadir = res[0][1]
-
-        # Kill all connections so shutdown will work correctly
-        res = server.exec_query("SHOW PROCESSLIST")
-        for row in res:
-            if not row[7] or not row[7].upper().startswith("SHOW PROCESS"):
-                try:
-                    server.exec_query("KILL CONNECTION %s" % row[0])
-                except UtilDBError: # Ok to ignore KILL failures
-                    pass
-
-        # disconnect user
-        server.disconnect()
-
-        # Stop the server
-        file = os.devnull
-        f_out = open(file, 'w')
-        proc = subprocess.Popen(cmd, shell=False,
-                                stdout = f_out, stderr = f_out)
-        ret_val = proc.wait()
-        f_out.close()
-
-        # if shutdown doesn't work, exit.
-        if int(ret_val) != 0:
-            return False
-
-        # If datadir exists, delete it
-        if drop:
-            delete_directory(datadir)
-
-        if os.path.exists("cmd.txt"):
-            try:
-                os.unlink("cmd.txt")
-            except:
-                pass
-
-        return True
->>>>>>> 05ceab8d
 
 
     def spawn_new_servers(self, num_servers):
