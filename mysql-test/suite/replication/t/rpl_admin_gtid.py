#
# Copyright (c) 2010, 2013, Oracle and/or its affiliates. All rights reserved.
#
# This program is free software; you can redistribute it and/or modify
# it under the terms of the GNU General Public License as published by
# the Free Software Foundation; version 2 of the License.
#
# This program is distributed in the hope that it will be useful,
# but WITHOUT ANY WARRANTY; without even the implied warranty of
# MERCHANTABILITY or FITNESS FOR A PARTICULAR PURPOSE.  See the
# GNU General Public License for more details.
#
# You should have received a copy of the GNU General Public License
# along with this program; if not, write to the Free Software
# Foundation, Inc., 51 Franklin St, Fifth Floor, Boston, MA 02110-1301 USA
#
import os
import mutlib
import rpl_admin
from mysql.utilities.exception import MUTLibError

_DEFAULT_MYSQL_OPTS = '"--log-bin=mysql-bin --skip-slave-start ' + \
                      '--log-slave-updates --gtid-mode=on ' + \
                      '--enforce-gtid-consistency --report-host=localhost ' + \
                      '--report-port=%s ' + \
                      '--sync-master-info=1 --master-info-repository=table"'

_DEFAULT_MYSQL_OPTS_FILE = '"--log-bin=mysql-bin --skip-slave-start ' + \
                           '--log-slave-updates --gtid-mode=on ' + \
                           '--enforce-gtid-consistency ' + \
                           '--report-host=localhost --report-port=%s ' + \
                           '--sync-master-info=1 --master-info-repository=file"'

class test(rpl_admin.test):
    """test replication administration commands
    This test runs the mysqlrpladmin utility on a known topology.

    Note: this test requires GTID enabled servers.
    """

    def check_prerequisites(self):
        if not self.servers.get_server(0).check_version_compat(5, 6, 9):
            raise MUTLibError("Test requires server version 5.6.9")
        return self.check_num_servers(1)

    def setup(self):
        self.res_fname = "result.txt"

        # Spawn servers
        self.server0 = self.servers.get_server(0)
        mysqld = _DEFAULT_MYSQL_OPTS % self.servers.view_next_port()
        self.server1 = self.spawn_server("rep_master_gtid", mysqld, True)
        mysqld = _DEFAULT_MYSQL_OPTS % self.servers.view_next_port()
        self.server2 = self.spawn_server("rep_slave1_gtid", mysqld, True)
        mysqld = _DEFAULT_MYSQL_OPTS % self.servers.view_next_port()
        self.server3 = self.spawn_server("rep_slave2_gtid", mysqld, True)
        mysqld = _DEFAULT_MYSQL_OPTS % self.servers.view_next_port()
        self.server4 = self.spawn_server("rep_slave3_gtid", mysqld, True)
        # Spawn a server with MIR=FILE
        mysqld = _DEFAULT_MYSQL_OPTS_FILE % self.servers.view_next_port()
        self.server5 = self.spawn_server("rep_slave4_gtid", mysqld, True)

        # Reset spawned servers (clear binary log and GTID_EXECUTED set)
        self.reset_master([self.server1, self.server2, self.server3,
                           self.server4, self.server5])

        self.m_port = self.server1.port
        self.s1_port = self.server2.port
        self.s2_port = self.server3.port
        self.s3_port = self.server4.port
        self.s4_port = self.server5.port

        rpl_admin.test.reset_topology(self)

        return True

    def run(self):

        # As first phase, repeat rpl_admin tests
        phase1 =  rpl_admin.test.run(self)
        if not phase1:
            return False

<<<<<<< HEAD
        test_num = 14
=======
        test_num = 19
>>>>>>> 30569cb2

        rpl_admin.test.reset_topology(self)

        master_conn = self.build_connection_string(self.server1).strip(' ')
        slave1_conn = self.build_connection_string(self.server2).strip(' ')
        slave2_conn = self.build_connection_string(self.server3).strip(' ')
        slave3_conn = self.build_connection_string(self.server4).strip(' ')
        slave4_conn = self.build_connection_string(self.server5).strip(' ')

        comment = "Test case %s - elect" % test_num
        slaves = ",".join([slave1_conn, slave2_conn, slave3_conn])
        cmd_str = "mysqlrpladmin.py --master=%s " % master_conn
        cmd_opts = " --candidates=%s  " % slaves
        cmd_opts += " --slaves=%s elect" % slaves
        res = mutlib.System_test.run_test_case(self, 0, cmd_str+cmd_opts,
                                               comment)
        if not res:
            raise MUTLibError("%s: failed" % comment)
        test_num += 1

        comment = "Test case %s - gtid" % test_num
        slaves = ",".join([slave1_conn, slave2_conn, slave3_conn])
        cmd_str = "mysqlrpladmin.py --master=%s " % master_conn
        cmd_opts = " --slaves=%s gtid --format=csv " % slaves
        res = mutlib.System_test.run_test_case(self, 0, cmd_str+cmd_opts,
                                               comment)
        if not res:
            raise MUTLibError("%s: failed" % comment)
        test_num += 1

        # Remove GTIDs here because they are not deterministic when run with
        # other tests that reuse these servers.
        self.remove_result("localhost,%s,MASTER," % self.m_port)
        self.remove_result("localhost,%s,SLAVE," % self.s1_port)
        self.remove_result("localhost,%s,SLAVE," % self.s2_port)
        self.remove_result("localhost,%s,SLAVE," % self.s3_port)

        comment = "Test case %s - heatlh with discover" % test_num
        slaves = ",".join([slave1_conn, slave2_conn, slave3_conn])
        cmd_str = "mysqlrpladmin.py --master=%s " % master_conn
        cmd_opts = " --discover-slaves-login=root:root health --format=csv "
        res = mutlib.System_test.run_test_case(self, 0, cmd_str+cmd_opts,
                                               comment)
        if not res:
            raise MUTLibError("%s: failed" % comment)
        test_num += 1

        comment = "Test case %s - failover to %s:%s" % \
                  (test_num, self.server4.host, self.server4.port)
        slaves = ",".join(["root:root@127.0.0.1:%s" % self.server2.port,
                           slave2_conn, slave3_conn])
        cmd_str = "mysqlrpladmin.py "
        cmd_opts = " --candidates=%s  " % slave3_conn
        cmd_opts += " --slaves=%s failover" % slaves
        res = mutlib.System_test.run_test_case(self, 0, cmd_str+cmd_opts,
                                               comment)
        if not res:
            raise MUTLibError("%s: failed" % comment)
        test_num += 1

        slaves = ",".join([slave1_conn, slave2_conn])
        cmd_str = "mysqlrpladmin.py --master=%s " % slave3_conn
        comment = "Test case %s - show health after failover" % test_num
        cmd_opts = " --slaves=%s --format=vertical health" % slaves
        res = mutlib.System_test.run_test_case(self, 0, cmd_str+cmd_opts,
                                               comment)
        if not res:
            raise MUTLibError("%s: failed" % comment)
        test_num += 1

        # Test for BUG#14080657
        self.server2.exec_query("GRANT REPLICATION SLAVE ON *.* TO 'rpl'@'rpl'")

        cmd_str = "mysqlrpladmin.py --master=%s " % slave3_conn
        comment = "Test case %s - elect with missing rpl user" % test_num
        cmd_opts = " --slaves=%s elect -vvv --candidates=%s " % \
                   (slaves, slave1_conn)
        res = mutlib.System_test.run_test_case(self, 0, cmd_str+cmd_opts,
                                               comment)
        if not res:
            raise MUTLibError("%s: failed" % comment)
        test_num += 1

        # Now we return the topology to its original state for other tests
        rpl_admin.test.reset_topology(self)

        # Add server5 to the topology
        conn_str = " --slave=%s" % self.build_connection_string(self.server5)
        conn_str += self.master_str
        cmd = "mysqlreplicate.py --rpl-user=rpl:rpl %s" % conn_str
        res = self.exec_util(cmd, self.res_fname)
        if res != 0:
            return False

        comment = "Test case %s - mix FILE/TABLE and missing --rpl-user" % test_num
        slaves = ",".join([slave1_conn, slave2_conn, slave3_conn, slave4_conn])
        cmd_str = "mysqlrpladmin.py --master=%s " % master_conn
        cmd_opts = " --discover-slaves-login=root:root switchover "
        cmd_opts += "--new-master=root:root@localhost:%s " % self.s4_port
        res = mutlib.System_test.run_test_case(self, 1, cmd_str+cmd_opts,
                                               comment)
        if not res:
            raise MUTLibError("%s: failed" % comment)
        test_num += 1

        comment = "Test case %s - mix FILE/TABLE and --rpl-user" % test_num
        slaves = ",".join([slave1_conn, slave2_conn, slave3_conn, slave4_conn])
        cmd_str = "mysqlrpladmin.py --master=%s " % master_conn
        cmd_opts = " --discover-slaves-login=root:root switchover "
        cmd_opts += "--new-master=root:root@localhost:%s " % self.s4_port
        cmd_opts += " --rpl-user=rpl:rpl "
        res = mutlib.System_test.run_test_case(self, 0, cmd_str+cmd_opts,
                                               comment)
        if not res:
            raise MUTLibError("%s: failed" % comment)
        test_num += 1

        # Now we return the topology to its original state for other tests
        rpl_admin.test.reset_topology(self)

        self.server5.exec_query("STOP SLAVE")
        self.server5.exec_query("RESET SLAVE")

        # Test for BUG#16571812
        comment = "Test case %s - slave not part of topology" % test_num
        slaves = ",".join([slave1_conn, slave2_conn, slave3_conn, slave4_conn])
        candidates = ",".join([slave1_conn, slave2_conn, slave3_conn])
<<<<<<< HEAD
        cmd_str = " ".join(["mysqlrpladmin.py --master=%s " % master_conn,
                            "failover", "--candidates=%s" % candidates,
                            "--slaves=%s" % slaves, "--rpl-user=rpl:rpl",
                            "--format=csv"])
=======
        cmd_str = " ".join(["mysqlrpladmin.py", "failover", "--force",
                            "--candidates=%s" % candidates, "--quiet",
                            "--slaves=%s" % slaves, "--rpl-user=rpl:rpl"])
>>>>>>> 30569cb2
        res = mutlib.System_test.run_test_case(self, 0, cmd_str, comment)
        if not res:
            raise MUTLibError("%s: failed" % comment)
        test_num += 1

        # Now we return the topology to its original state for other tests
        rpl_admin.test.reset_topology(self)

        # Mask out non-deterministic data
        rpl_admin.test.do_masks(self)
        self.replace_substring(str(self.s4_port), "PORT5")

<<<<<<< HEAD
=======
        self.replace_result("#  - For slave 'localhost",
                            "#  - For slave 'localhost@PORT?': XXXXX\n")

        # Mask slaves behind master.
        # It happens sometimes on windows in a non-deterministic way.
        self.replace_substring("+--------------------------------------------"
                               "--+", "+---------+")
        self.replace_substring("| health                                     "
                               "  |", "| health  |")
        self.replace_substring("| OK                                         "
                               "  |", "| OK      |")
        self.replace_substring("| Slave delay is 1 seconds behind master., "
                               "No  |", "| OK      |")
        self.replace_substring("+----------------------------------------------"
                               "-----------------------------------------+",
                               "+---------+")
        self.replace_substring("| health                                       "
                               "                                         |",
                               "| health  |")
        self.replace_substring("| OK                                           "
                               "                                         |",
                               "| OK      |")
        self.replace_substring("| Slave delay is 1 seconds behind master., No, "
                               "Slave has 1 transactions behind master.  |",
                               "| OK      |")

>>>>>>> 30569cb2
        return True

    def get_result(self):
        return self.compare(__name__, self.results)

    def record(self):
        return self.save_result_file(__name__, self.results)

    def cleanup(self):
        return rpl_admin.test.cleanup(self)<|MERGE_RESOLUTION|>--- conflicted
+++ resolved
@@ -81,11 +81,7 @@
         if not phase1:
             return False
 
-<<<<<<< HEAD
-        test_num = 14
-=======
         test_num = 19
->>>>>>> 30569cb2
 
         rpl_admin.test.reset_topology(self)
 
@@ -213,16 +209,9 @@
         comment = "Test case %s - slave not part of topology" % test_num
         slaves = ",".join([slave1_conn, slave2_conn, slave3_conn, slave4_conn])
         candidates = ",".join([slave1_conn, slave2_conn, slave3_conn])
-<<<<<<< HEAD
-        cmd_str = " ".join(["mysqlrpladmin.py --master=%s " % master_conn,
-                            "failover", "--candidates=%s" % candidates,
-                            "--slaves=%s" % slaves, "--rpl-user=rpl:rpl",
-                            "--format=csv"])
-=======
         cmd_str = " ".join(["mysqlrpladmin.py", "failover", "--force",
                             "--candidates=%s" % candidates, "--quiet",
                             "--slaves=%s" % slaves, "--rpl-user=rpl:rpl"])
->>>>>>> 30569cb2
         res = mutlib.System_test.run_test_case(self, 0, cmd_str, comment)
         if not res:
             raise MUTLibError("%s: failed" % comment)
@@ -235,8 +224,6 @@
         rpl_admin.test.do_masks(self)
         self.replace_substring(str(self.s4_port), "PORT5")
 
-<<<<<<< HEAD
-=======
         self.replace_result("#  - For slave 'localhost",
                             "#  - For slave 'localhost@PORT?': XXXXX\n")
 
@@ -263,7 +250,6 @@
                                "Slave has 1 transactions behind master.  |",
                                "| OK      |")
 
->>>>>>> 30569cb2
         return True
 
     def get_result(self):
