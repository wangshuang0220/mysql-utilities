#
# Copyright (c) 2010, 2013, Oracle and/or its affiliates. All rights reserved.
#
# This program is free software; you can redistribute it and/or modify
# it under the terms of the GNU General Public License as published by
# the Free Software Foundation; version 2 of the License.
#
# This program is distributed in the hope that it will be useful,
# but WITHOUT ANY WARRANTY; without even the implied warranty of
# MERCHANTABILITY or FITNESS FOR A PARTICULAR PURPOSE.  See the
# GNU General Public License for more details.
#
# You should have received a copy of the GNU General Public License
# along with this program; if not, write to the Free Software
# Foundation, Inc., 51 Franklin St, Fifth Floor, Boston, MA 02110-1301 USA
#
import os
import mutlib

from mysql.utilities.common.server import Server
from mysql.utilities.exception import UtilError, MUTLibError

class test(mutlib.System_test):
    """clone server parameters
    This test exercises the parameters for mysqlserverclone
    """

    def check_prerequisites(self):
        return self.check_num_servers(1)

    def setup(self):
        # No setup needed
        self.new_server = None
        return True

    def _test_server_clone(self, cmd_str, comment, kill=True, capture_all=False):
        self.results.append(comment+"\n")
        port1 = int(self.servers.get_next_port())
        cmd_str += " --new-port=%d " % port1
        full_datadir = os.path.join(os.getcwd(), "temp_%s" % port1)
        cmd_str += " --new-data=%s --delete " % full_datadir
        res = self.exec_util(cmd_str, "start.txt")
        for line in open("start.txt").readlines():
            # Don't save lines that have [Warning] or don't start with #
            index = line.find("[Warning]")
            if capture_all or (index <= 0 and line[0] == '#'):
                self.results.append(line)
        if res:
            raise MUTLibError("%s: failed" % comment)

        # Create a new instance
        conn = {
            "user"   : "root",
            "passwd" : "root",
            "host"   : "localhost",
            "port"   : port1,
            "unix_socket" : full_datadir + "/mysql.sock"
        }
        if os.name != "posix":
            conn["unix_socket"] = None

        server_options = {
            'conn_info' : conn,
            'role'      : "cloned_server_2",
        }
        self.new_server = Server(server_options)
        if self.new_server is None:
            return False

        if kill:
            # Connect to the new instance
            try:
                self.new_server.connect()
            except UtilError, e:
                self.new_server = None
                raise MUTLibError("Cannot connect to spawned server.")
            self.servers.stop_server(self.new_server)

        return True

    def run(self):
        self.res_fname = "result.txt"
        base_cmd = "mysqlserverclone.py --server=%s --root-password=root " % \
                    self.build_connection_string(self.servers.get_server(0))

        test_cases = [
            # (comment, command options, kill running server)
            ("show help", " --help ", False, True),
            ("write command to file", " --write-command=startme.sh ",
             True, False),
            ("write command to file shortcut", " -w startme.sh ", True, False),
            ("verbosity = -v", " -v ", True, False),
            ("verbosity = -vv", " -vv ", True, False),
            ("verbosity = -vvv", " -vvv ", True, False),
            ("-vvv and write command to file shortcut",
             " -vvv -w startme.sh ", True, False),
        ]

        test_num = 1
        for row in test_cases:
            new_comment = "Test case %d : %s" % (test_num, row[0])
            if not self._test_server_clone(base_cmd + row[1],
                                           new_comment, row[2], row[3]):
                raise MUTLibError("%s: failed" % new_comment)
            test_num += 1

        # Perform a test using the --user option for the current user
        user = None
        try:
            user = os.environ['USERNAME']
        except KeyError:
            user = os.environ['LOGNAME']
        finally:
            if not user:
                raise MUTLibError("Cannot obtain user name for test case.")

        comment = "Test case %s: - User the --user option" % test_num
        if not self._test_server_clone(base_cmd + "--user=%s" % user,
                                       comment, True, False):
            raise MUTLibError("%s: failed" % new_comment)
        test_num += 1

        self.replace_result("#  -uroot", "#  -uroot [...]\n")
        self.replace_result("#                       mysqld:",
                            "#                       mysqld: XXXXXXXXXXXX\n")
        self.replace_result("#                   mysqladmin:",
                            "#                   mysqladmin: XXXXXXXXXXXX\n")
        self.replace_result("#      mysql_system_tables.sql:",
                            "#      mysql_system_tables.sql: XXXXXXXXXXXX\n")
        self.replace_result("# mysql_system_tables_data.sql:",
                            "# mysql_system_tables_data.sql: XXXXXXXXXXXX\n")
        self.replace_result("# mysql_test_data_timezone.sql:",
                            "# mysql_test_data_timezone.sql: XXXXXXXXXXXX\n")
        self.replace_result("#         fill_help_tables.sql:",
                            "#         fill_help_tables.sql: XXXXXXXXXXXX\n")

<<<<<<< HEAD
        self.remove_result("# trying again...")

=======
        self.replace_result("# Cloning the MySQL server running on ",
                            "# Cloning the MySQL server running on "
                            "XXXXX-XXXXX.\n")

        self.remove_result("# trying again...")

        # Remove version information
        self.remove_result_and_lines_after("MySQL Utilities mysqlserverclone"
                                           ".py version", 6)

>>>>>>> 30569cb2
        return True

    def get_result(self):
        return self.compare(__name__, self.results)

    def record(self):
        return self.save_result_file(__name__, self.results)

    def _remove_file(self, filename):
        try:
            os.unlink(filename)
        except:
            pass

    def cleanup(self):
        files = [self.res_fname, "start.txt", "startme.sh"]
        for file in files:
            self._remove_file(file)
        return True<|MERGE_RESOLUTION|>--- conflicted
+++ resolved
@@ -134,10 +134,6 @@
         self.replace_result("#         fill_help_tables.sql:",
                             "#         fill_help_tables.sql: XXXXXXXXXXXX\n")
 
-<<<<<<< HEAD
-        self.remove_result("# trying again...")
-
-=======
         self.replace_result("# Cloning the MySQL server running on ",
                             "# Cloning the MySQL server running on "
                             "XXXXX-XXXXX.\n")
@@ -148,7 +144,6 @@
         self.remove_result_and_lines_after("MySQL Utilities mysqlserverclone"
                                            ".py version", 6)
 
->>>>>>> 30569cb2
         return True
 
     def get_result(self):
