--- conflicted
+++ resolved
@@ -34,11 +34,7 @@
 from mysql.utilities.common.options import (add_regexp, setup_common_options,
                                             add_format_option,
                                             add_character_set_option)
-<<<<<<< HEAD
-=======
 from mysql.utilities.exception import UtilError
->>>>>>> f868966e
-
 
 # Check for connector/python
 if not check_connector_python():
@@ -130,13 +126,10 @@
     else:
         command.execute(options.server, format=options.format,
                         charset=options.charset)
-<<<<<<< HEAD
-=======
 except UtilError:
     _, err, _ = sys.exc_info()
     sys.stderr.write("ERROR: {0}\n".format(err.errmsg))
     sys.exit(1)
->>>>>>> f868966e
 except:
     _, details, _ = sys.exc_info()
     sys.stderr.write("ERROR: {0}\n".format(details))
