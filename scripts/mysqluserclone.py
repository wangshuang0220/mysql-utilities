#!/usr/bin/env python
#
# Copyright (c) 2010, 2014, Oracle and/or its affiliates. All rights reserved.
#
# This program is free software; you can redistribute it and/or modify
# it under the terms of the GNU General Public License as published by
# the Free Software Foundation; version 2 of the License.
#
# This program is distributed in the hope that it will be useful,
# but WITHOUT ANY WARRANTY; without even the implied warranty of
# MERCHANTABILITY or FITNESS FOR A PARTICULAR PURPOSE.  See the
# GNU General Public License for more details.
#
# You should have received a copy of the GNU General Public License
# along with this program; if not, write to the Free Software
# Foundation, Inc., 51 Franklin St, Fifth Floor, Boston, MA 02110-1301 USA
#

"""
This file contains the clone user utility. It is used to clone an existing
MySQL user to one or more new user accounts copying all grant statements
to the new users.
"""

from mysql.utilities.common.tools import check_python_version

# Check Python version compatibility
check_python_version()

import os.path
import sys

from mysql.utilities.exception import UtilError, FormatError
from mysql.utilities.command import userclone
from mysql.utilities.common.ip_parser import parse_connection
from mysql.utilities.common.tools import check_connector_python
from mysql.utilities.common.messages import (PARSE_ERR_OPTS_REQ,
                                             WARN_OPT_NOT_REQUIRED)
from mysql.utilities.common.options import (add_format_option, add_verbosity,
                                            check_verbosity,
<<<<<<< HEAD
                                            get_ssl_dict,
                                            setup_common_options)
=======
                                            setup_common_options,
                                            check_password_security)
>>>>>>> 0db1db4f


# Constants
NAME = "MySQL Utilities - mysqluserclone "
DESCRIPTION = "mysqluserclone - clone a MySQL user account to" + \
              " one or more new users"
USAGE = "%prog --source=user:pass@host:port:socket " \
        "--destination=user:pass@host:port:socket " \
        "joe@localhost sam:secret1@localhost"

# Check for connector/python
if not check_connector_python():
    sys.exit(1)

if __name__ == '__main__':
    # Setup the command parser
    parser = setup_common_options(os.path.basename(sys.argv[0]),
                                  DESCRIPTION, USAGE, True, False,
                                  add_ssl=True)

    # Setup utility-specific options:

    # Connection information for the source server
    parser.add_option("--source", action="store", dest="source",
                      type="string", default=None,
                      help="connection information for source server in "
                           "the form: <user>[:<password>]@<host>[:<port>]"
                           "[:<socket>] or <login-path>[:<port>][:<socket>]"
                           " or <config-path>[<[group]>].")

    # Connection information for the destination server
    parser.add_option("--destination", action="store", dest="destination",
                      type="string",
                      help="connection information for destination server in "
                           "the form: <user>[:<password>]@<host>[:<port>]"
                           "[:<socket>] or <login-path>[:<port>][:<socket>]"
                           " or <config-path>[<[group]>].")

    # Dump mode
    parser.add_option("-d", "--dump", action="store_true",
                      dest="dump",
                      help="dump GRANT statements for user - does not require "
                           "a destination")

    # Overwrite mode
    parser.add_option("--force", action="store_true", dest="overwrite",
                      help="drop the new user if it exists")

    # Include globals mode
    parser.add_option("--include-global-privileges", action="store_true",
                      dest="global_privs",
                      help="include privileges that match base_user@% as well "
                           "as base_user@host",
                      default=False)

    # List mode
    parser.add_option("-l", "--list", action="store_true", dest="list_users",
                      help="list all users on the source - does not require "
                           "a destination",
                      default=False)

    # format for list
    add_format_option(parser, "display the list of users in either grid "
                              "(default), tab, csv, or vertical format - "
                              "valid only for --list option", "grid")

    # Add verbosity and quiet (silent) mode
    add_verbosity(parser, True)

    # Now we process the rest of the arguments where the first is the
    # base user and the next N are the new users.
    opt, args = parser.parse_args()

    # Fail if no --source provided
    if not opt.source:
        parser.error(PARSE_ERR_OPTS_REQ.format(opt='--source'))

    # Fail if no users specified and not using the --list option
    if not args and not opt.list_users:
        parser.error("You must specify either a source user or use the --list "
                     "option. See --help for details.")

    # Check security settings
    check_password_security(opt, args)

    # Fail if dump and quiet set
    if opt.quiet and opt.dump:
        parser.error("You cannot use --quiet and --dump together.")

    # Warn if quiet and verbosity are both specified
    check_verbosity(opt)

    # Parse source connection values
    try:
        source_values = parse_connection(opt.source, None, opt)
    except FormatError:
        _, err, _ = sys.exc_info()
        parser.error("Source connection values invalid: %s." % err)
    except UtilError:
        _, err, _ = sys.exc_info()
        parser.error("Source connection values invalid: %s." % err.errmsg)

    if opt.list_users and opt.destination:
        print(WARN_OPT_NOT_REQUIRED.format(opt='--destination', cmd="--list"))
        opt.destination = None

    if opt.dump and opt.destination:
        print(WARN_OPT_NOT_REQUIRED.format(opt='--destination', cmd="--dump"))
        opt.destination = None

    if opt.list_users:
        try:
            userclone.show_users(source_values, opt.verbosity, opt.format,
                                 opt.dump)
        except UtilError:
            _, e, _ = sys.exc_info()
            print("ERROR: {0}".format(e.errmsg))
            sys.exit(1)

    else:
        # Make sure we have the base user plus at least one new user
        if len(args) < 2 and not opt.dump:
            parser.error("You need to specify at least one new user or use "
                         "the --dump option.")

        base_user = args[0]
        new_user_list = args[1:]

        # Parse destination connection values if not dumping
        if not opt.dump and opt.destination is not None:
            try:
                dest_values = parse_connection(opt.destination, None, opt)
            except FormatError:
                _, err, _ = sys.exc_info()
                parser.error("Destination connection values invalid: "
                             "{0}.".format(err))
            except UtilError:
                _, err, _ = sys.exc_info()
                parser.error("Destination connection values invalid: "
                             "{0}.".format(err.errmsg))
        else:
            dest_values = None

        # Build dictionary of options
        options = {
            "dump": opt.dump,
            "overwrite": opt.overwrite,
            "quiet": opt.quiet,
            "verbosity": opt.verbosity,
            "global_privs": opt.global_privs
        }

        # test ssl options and add them to options instead of connection.
        options.update(get_ssl_dict(opt))

        try:
            res = userclone.clone_user(source_values, dest_values, base_user,
                                       new_user_list, options)
        except UtilError:
            _, e, _ = sys.exc_info()
            print("ERROR: {0}".format(e.errmsg))
            sys.exit(1)

    sys.exit()<|MERGE_RESOLUTION|>--- conflicted
+++ resolved
@@ -38,13 +38,9 @@
                                              WARN_OPT_NOT_REQUIRED)
 from mysql.utilities.common.options import (add_format_option, add_verbosity,
                                             check_verbosity,
-<<<<<<< HEAD
                                             get_ssl_dict,
-                                            setup_common_options)
-=======
                                             setup_common_options,
                                             check_password_security)
->>>>>>> 0db1db4f
 
 
 # Constants
