--- conflicted
+++ resolved
@@ -38,16 +38,10 @@
 from mysql.utilities.common.ip_parser import parse_connection
 from mysql.utilities.common.options import (
     add_all, add_character_set_option, add_format_option, add_locking,
-<<<<<<< HEAD
-    add_regexp, add_rpl_mode, add_rpl_user, add_skip_options, add_verbosity,
-    check_all, check_rpl_options, check_skip_options, check_verbosity,
-    get_ssl_dict, setup_common_options
-=======
     add_no_headers_option, add_regexp, add_rpl_mode, add_rpl_user,
     add_skip_options, add_verbosity, check_all, check_rpl_options,
     check_skip_options, check_verbosity, setup_common_options,
-    check_password_security
->>>>>>> 0db1db4f
+    check_password_security, get_ssl_dict,
 )
 from mysql.utilities.common.sql_transform import (is_quoted_with_backticks,
                                                   remove_backtick_quoting)
