--- conflicted
+++ resolved
@@ -288,7 +288,6 @@
 deregisters itself from the master. If this process is broken, the user may
 override the registration check by using the :option:`--force` option.
 
-<<<<<<< HEAD
 Mixing IP and hostnames is not recommended. The replication-specific utilities
 will attempt to compare hostnames and IP addresses as aliases for checking
 slave connectivity to the master. However, if your installation does not
@@ -303,11 +302,9 @@
 (192.168.0.6) and the hostname (ubuntu.net) to determine if they are the same
 machine. 
 
-=======
 If the user does not specify the :option:`--rpl-user`, the utility will check
 to see if the slaves are using --master-info-repository=TABLE. If they are not,
 the utility will stop with an error.
->>>>>>> f98bdf4c
 
 EXAMPLES
 --------
